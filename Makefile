TARGET   ?= bettercap
PACKAGES ?= core firewall log modules network packets session tls
PREFIX   ?= /usr/local
GO       ?= go
GOFLAGS  ?= 

all: build

<<<<<<< HEAD
deps: godep golint gofmt
	@dep ensure
=======
build: resources
	$(GO) $(GOFLAGS) build -o $(TARGET) .
>>>>>>> 64068859

build_with_race_detector: resources
	$(GO) $(GOFLAGS) build -race -o $(TARGET) .

resources: network/manuf.go

network/manuf.go:
	@python3 ./network/make_manuf.py

install:
	@mkdir -p $(PREFIX)/share/bettercap/caplets
	@cp bettercap $(PREFIX)/bin/

docker:
	@docker build -t bettercap:latest .

<<<<<<< HEAD
# Go 1.9 doesn't support test coverage on multiple packages, while
# Go 1.10 does, let's keep it 1.9 compatible in order not to break
# travis
test: deps
	@echo "mode: atomic" > coverage.profile
	@for pkg in $(PACKAGES); do \
		go fmt ./$$pkg ; \
		go vet ./$$pkg ; \
		touch $$pkg.profile ; \
		go test -race ./$$pkg -coverprofile=$$pkg.profile -covermode=atomic; \
		tail -n +2 $$pkg.profile >> coverage.profile && rm -rf $$pkg.profile ; \
	done
=======
test:
	$(GO) $(GOFLAGS) test -covermode=atomic -coverprofile=cover.out ./...
>>>>>>> 64068859

html_coverage: test
	$(GO) $(GOFLAGS) tool cover -html=cover.out -o cover.out.html

benchmark: server_deps
	$(GO) $(GOFLAGS) test -v -run=doNotRunTests -bench=. -benchmem ./...

fmt:
	$(GO) fmt -s -w $(PACKAGES)

<<<<<<< HEAD
gofmt:
	gofmt -s -w $(PACKAGES)
=======
clean:
	$(RM) $(TARGET)
	$(RM) -r build

.PHONY: all build build_with_race_detector resources install docker test html_coverage benchmark fmt clean
>>>>>>> 64068859
<|MERGE_RESOLUTION|>--- conflicted
+++ resolved
@@ -6,13 +6,8 @@
 
 all: build
 
-<<<<<<< HEAD
-deps: godep golint gofmt
-	@dep ensure
-=======
 build: resources
 	$(GO) $(GOFLAGS) build -o $(TARGET) .
->>>>>>> 64068859
 
 build_with_race_detector: resources
 	$(GO) $(GOFLAGS) build -race -o $(TARGET) .
@@ -29,23 +24,8 @@
 docker:
 	@docker build -t bettercap:latest .
 
-<<<<<<< HEAD
-# Go 1.9 doesn't support test coverage on multiple packages, while
-# Go 1.10 does, let's keep it 1.9 compatible in order not to break
-# travis
-test: deps
-	@echo "mode: atomic" > coverage.profile
-	@for pkg in $(PACKAGES); do \
-		go fmt ./$$pkg ; \
-		go vet ./$$pkg ; \
-		touch $$pkg.profile ; \
-		go test -race ./$$pkg -coverprofile=$$pkg.profile -covermode=atomic; \
-		tail -n +2 $$pkg.profile >> coverage.profile && rm -rf $$pkg.profile ; \
-	done
-=======
 test:
 	$(GO) $(GOFLAGS) test -covermode=atomic -coverprofile=cover.out ./...
->>>>>>> 64068859
 
 html_coverage: test
 	$(GO) $(GOFLAGS) tool cover -html=cover.out -o cover.out.html
@@ -56,13 +36,8 @@
 fmt:
 	$(GO) fmt -s -w $(PACKAGES)
 
-<<<<<<< HEAD
-gofmt:
-	gofmt -s -w $(PACKAGES)
-=======
 clean:
 	$(RM) $(TARGET)
 	$(RM) -r build
 
-.PHONY: all build build_with_race_detector resources install docker test html_coverage benchmark fmt clean
->>>>>>> 64068859
+.PHONY: all build build_with_race_detector resources install docker test html_coverage benchmark fmt clean